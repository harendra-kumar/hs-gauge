--- conflicted
+++ resolved
@@ -1,15 +1,11 @@
-<<<<<<< HEAD
-# Version HEAD
+
+# 0.2.0
 
 * Remove code-page dependency
-=======
-# WIP 0.2.0
-
 * Improve reliability
 * Add ability to use rusage on unix'es
 * Add ability to run without analysis / statistics
 * Clean & Refactor & Rewrite source code
->>>>>>> ff2a0bb2
 
 # 0.1.3
 
