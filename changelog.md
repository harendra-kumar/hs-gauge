next

<<<<<<< HEAD
* Add `GCStatistics`, `getGCStatistics`, and `applyGCStatistics` to
  `Criterion.Measurement`. These are inteded to replace `GCStats` (which has
  been deprecated in `base` and will be removed in GHC 8.4), as well as
  `getGCStats` and `applyGCStats`, which have also been deprecated and will be
  removed in the next major `criterion` release.
=======
1.1.4.0

* Add --pattern and --ipattern selectors.

1.1.3.1
>>>>>>> 6d8b2d31

* Export `Criterion.Main.Options.config`.

* Export `toBenchmarkable`, which behaves like the `Benchmarkable` constructor
  did prior to `criterion-1.2.0.0`.

1.2.0.0

* Use `statistics-0.14`.

* Replace the `hastache` dependency with `microstache`.

* Add support for per-run allocation/cleanup of the environment with
  `perRunEnv` and `perRunEnvWithCleanup`,

* Add support for per-batch allocation/cleanup with
  `perBatchEnv` and `perBatchEnvWithCleanup`.

* Add `envWithCleanup`, a variant of `env` with cleanup support.

* Add the `criterion-report` executable, which creates reports from previously
  created JSON files.

1.1.4.0

* Unicode output is now correctly printed on Windows.

1.1.4.0

* Add Safe Haskell annotations.

* Add `--json` option for writing reports in JSON rather than binary
  format.  Also: various bugfixes related to this.

* Use the `js-jquery` and `js-flot` libraries to substitute in JavaScript code
  into the default HTML report template.

* Use the `code-page` library to ensure that `criterion` prints out Unicode
  characters (like ², which `criterion` uses in reports) in a UTF-8-compatible
  code page on Windows.

* Give an explicit implementation for `get` in the `Binary Regression`
  instance. This should fix sporadic `criterion` failures with older versions
  of `binary`.

* Use `tasty` instead of `test-framework` in the test suites.

* Restore support for 32-bit Intel CPUs.

* Restore build compatibilty with GHC 7.4.

1.1.1.0

* If a benchmark uses `Criterion.env` in a non-lazy way, and you try
  to use `--list` to list benchmark names, you'll now get an
  understandable error message instead of something cryptic.

* We now flush stdout and stderr after printing messages, so that
  output is printed promptly even when piped (e.g. into a pager).

* A new function `runMode` allows custom benchmarking applications to
  run benchmarks with control over the `Mode` used.

* Added support for Linux on non-Intel CPUs.

* This version supports GHC 8.

* The `--only-run` option for benchmarks is renamed to `--iters`.

1.1.0.0

* The dependency on the either package has been dropped in favour of a
  dependency on transformers-compat.  This greatly reduces the number
  of packages criterion depends on.  This shouldn't affect the
  user-visible API.

* The documentation claimed that environments were created only when
  needed, but this wasn't implemented. (gh-76)

* The package now compiles with GHC 7.10.

* On Windows with a non-Unicode code page, printing results used to
  cause a crash.  (gh-55)

1.0.2.0

* Bump lower bound on optparse-applicative to 0.11 to handle yet more
  annoying API churn.

1.0.1.0

* Added a lower bound of 0.10 on the optparse-applicative dependency,
  as there were major API changes between 0.9 and 0.10.<|MERGE_RESOLUTION|>--- conflicted
+++ resolved
@@ -1,18 +1,15 @@
 next
 
-<<<<<<< HEAD
 * Add `GCStatistics`, `getGCStatistics`, and `applyGCStatistics` to
   `Criterion.Measurement`. These are inteded to replace `GCStats` (which has
   been deprecated in `base` and will be removed in GHC 8.4), as well as
   `getGCStats` and `applyGCStats`, which have also been deprecated and will be
   removed in the next major `criterion` release.
-=======
-1.1.4.0
 
-* Add --pattern and --ipattern selectors.
-
-1.1.3.1
->>>>>>> 6d8b2d31
+* Add new matchers for the `--match` flag:
+  * `--match pattern`, which matches by searching for a given substring in
+    benchmark paths.
+  * `--match ipattern`, which is like `--match pattern` but case-insensitive.
 
 * Export `Criterion.Main.Options.config`.
 
